
"""
Parallel sampler version of Atari DQN.  Increasing the number of parallel
environmnets (sampler batch_B) should improve the efficiency of the forward
pass for action sampling on the GPU.  Using a larger batch size in the algorithm
should improve the efficiency of the forward/backward passes during training.
(But both settings may impact hyperparameter selection and learning.)

"""
from rlpyt.experiments.configs.atari.dqn.atari_dqn import configs
from rlpyt.samplers.serial.sampler import SerialSampler
from rlpyt.envs.atari.atari_env import AtariTrajInfo
from rlpyt.utils.logging.context import logger_context

import wandb
import torch
import numpy as np

from src.models import SPRCatDqnModel
from src.rlpyt_utils import OneToOneSerialEvalCollector, SerialSampler, MinibatchRlEvalWandb
from src.algos import SPRCategoricalDQN
from src.agent import SPRAgent
from src.rlpyt_atari_env import AtariEnv
from src.utils import set_config

from src.procgen import make_procgen_env, ProcgenVecEnvCustom, ProcgenTrajInfo


def build_and_train(game="pong", run_ID=0, cuda_idx=0, args=None):
    np.random.seed(args.seed)
    torch.manual_seed(args.seed)
    # env = AtariEnv
    config = set_config(args, game)

    sampler = SerialSampler(
        EnvCls=AtariEnv if args.game == 'pong' else ProcgenVecEnvCustom,
        TrajInfoCls=ProcgenTrajInfo,  # default traj info + GameScore
        env_kwargs=config["env"],
        eval_env_kwargs=config["eval_env"],
        batch_T=config['sampler']['batch_T'],
        batch_B=config['sampler']['batch_B'],
        max_decorrelation_steps=0,
        eval_CollectorCls=OneToOneSerialEvalCollector,
        eval_n_envs=config["sampler"]["eval_n_envs"],
        eval_max_steps=config['sampler']['eval_max_steps'],
        eval_max_trajectories=config["sampler"]["eval_max_trajectories"],
    )
    args.discount = config["algo"]["discount"]
    algo = SPRCategoricalDQN(optim_kwargs=config["optim"], jumps=args.jumps, **config["algo"])  # Run with defaults.
    agent = SPRAgent(ModelCls=SPRCatDqnModel, model_kwargs=config["model"], **config["agent"])

    wandb.config.update(config)
    runner = MinibatchRlEvalWandb(
        algo=algo,
        agent=agent,
        sampler=sampler,
        n_steps=args.n_steps,
        affinity=dict(cuda_idx=cuda_idx),
<<<<<<< HEAD
        log_interval_steps=100,
=======
        log_interval_steps=5000,#args.n_steps//args.num_logs,
>>>>>>> 044807de
        seed=args.seed,
        env_name=args.game,
        final_eval_only=args.final_eval_only,
    )
    config = dict(game=game)
    name = "dqn_" + game
    # log_dir = "logs"
    
    log_dir = os.path.join(os.getenv('PT_OUTPUT_DIR', os.path.abspath('./results/')), args.game)
    with logger_context(log_dir, run_ID, name, config, snapshot_mode="last"):
        runner.train()

    quit()


if __name__ == "__main__":
    """"
    Procgen

    python -m scripts.run --public --augmentation none --target-augmentation 0 --momentum-tau 0.01 --dropout 0.5 --framestack 1 --grayscale 0 --game leaper --phase_split 1

    """
    import argparse
    parser = argparse.ArgumentParser(formatter_class=argparse.ArgumentDefaultsHelpFormatter)
    parser.add_argument('--game', help='Procgen game', default='coinrun')
    parser.add_argument('--seed', type=int, default=0)
    parser.add_argument('--grayscale', type=int, default=1)
    parser.add_argument('--framestack', type=int, default=4)
    parser.add_argument('--imagesize', type=int, default=84)
    parser.add_argument('--n-steps', type=int, default=int(100000))
    parser.add_argument('--dqn-hidden-size', type=int, default=256)
    parser.add_argument('--target-update-interval', type=int, default=1)
    parser.add_argument('--target-update-tau', type=float, default=1.)
    parser.add_argument('--momentum-tau', type=float, default=0.01)
    parser.add_argument('--batch-b', type=int, default=1)
    parser.add_argument('--batch-t', type=int, default=1)
    parser.add_argument('--beluga', action="store_true")
    parser.add_argument('--jumps', type=int, default=5)
    parser.add_argument('--num-logs', type=int, default=10)
    parser.add_argument('--renormalize', type=int, default=1)
    parser.add_argument('--dueling', type=int, default=1)
    parser.add_argument('--replay-ratio', type=int, default=64)
    parser.add_argument('--dynamics-blocks', type=int, default=0)
    parser.add_argument('--residual-tm', type=int, default=0.)
    parser.add_argument('--n-step', type=int, default=10)
    parser.add_argument('--batch-size', type=int, default=32)
    parser.add_argument('--tag', type=str, default='', help='Tag for wandb run.')
    parser.add_argument('--wandb-dir', type=str, default='', help='Directory for wandb files.')
    parser.add_argument('--norm-type', type=str, default='bn', choices=["bn", "ln", "in", "none"], help='Normalization')
    parser.add_argument('--aug-prob', type=float, default=1., help='Probability to apply augmentation')
    parser.add_argument('--dropout', type=float, default=0., help='Dropout probability in convnet.')
    parser.add_argument('--spr', type=int, default=1)
    parser.add_argument('--distributional', type=int, default=1)
    parser.add_argument('--delta-clip', type=float, default=1., help="Huber Delta")
    parser.add_argument('--prioritized-replay', type=int, default=1)
    parser.add_argument('--momentum-encoder', type=int, default=1)
    parser.add_argument('--shared-encoder', type=int, default=0)
    parser.add_argument('--local-spr', type=int, default=0)
    parser.add_argument('--global-spr', type=int, default=1)
    parser.add_argument('--noisy-nets', type=int, default=1)
    parser.add_argument('--noisy-nets-std', type=float, default=0.1)
    parser.add_argument('--classifier', type=str, default='q_l1', choices=["mlp", "bilinear", "q_l1", "q_l2", "none"], help='Style of NCE classifier')
    parser.add_argument('--final-classifier', type=str, default='linear', choices=["mlp", "linear", "none"], help='Style of NCE classifier')
    parser.add_argument('--augmentation', type=str, default=["shift", "intensity"], nargs="+",
                        choices=["none", "rrc", "affine", "crop", "blur", "shift", "intensity"],
                        help='Style of augmentation')
    parser.add_argument('--q-l1-type', type=str, default=["value", "advantage"], nargs="+",
                        choices=["noisy", "value", "advantage", "relu"],
                        help='Style of q_l1 projection')
    parser.add_argument('--target-augmentation', type=int, default=1, help='Use augmentation on inputs to target networks')
    parser.add_argument('--eval-augmentation', type=int, default=0, help='Use augmentation on inputs at evaluation time')
    parser.add_argument('--reward-loss-weight', type=float, default=0.)
    parser.add_argument('--model-rl-weight', type=float, default=0.)
    parser.add_argument('--model-spr-weight', type=float, default=5.)
    parser.add_argument('--t0-spr-loss-weight', type=float, default=0.)
    parser.add_argument('--eps-steps', type=int, default=2001)
    parser.add_argument('--min-steps-learn', type=int, default=2000)
    parser.add_argument('--eps-init', type=float, default=1.)
    parser.add_argument('--eps-final', type=float, default=0.)
    parser.add_argument('--final-eval-only', type=int, default=0)
    parser.add_argument('--time-offset', type=int, default=0)
    parser.add_argument('--project', type=str, default="mpr")
    parser.add_argument('--entity', type=str, default="abs-world-models")
    parser.add_argument('--cuda_idx', help='gpu to use ', type=int, default=0)
    parser.add_argument('--max-grad-norm', type=float, default=10., help='Max Grad Norm')
    parser.add_argument('--public', action='store_true', help='If set, uses anonymous wandb logging')

    parser.add_argument('--phase_split', type=int, default=0)
    args = parser.parse_args()

    # if args.public:
    #     wandb.init(anonymous="allow", config=args, tags=[args.tag] if args.tag else None, dir=args.wandb_dir,mode="disabled")
    # else:
    #     wandb.init(project=args.project, entity=args.entity, config=args, tags=[args.tag] if args.tag else None, dir=args.wandb_dir,mode="disabled")
    import os
    os.environ["WANDB_API_KEY"] = "02e3820b69de1b1fcc645edcfc3dd5c5079839a1"
    group_name = "%s__%d" %(args.game,args.phase_split)
    name = "%s__%d__%d" %(args.game,args.phase_split,np.random.randint(100000000))
    wandb.init(project='procgen_generalization_spr', entity='bmazoure', group=group_name, name=name, mode="online")

    wandb.config.update(vars(args))
    build_and_train(game=args.game,
                    cuda_idx=args.cuda_idx,
                    args=args)
<|MERGE_RESOLUTION|>--- conflicted
+++ resolved
@@ -56,11 +56,7 @@
         sampler=sampler,
         n_steps=args.n_steps,
         affinity=dict(cuda_idx=cuda_idx),
-<<<<<<< HEAD
-        log_interval_steps=100,
-=======
         log_interval_steps=5000,#args.n_steps//args.num_logs,
->>>>>>> 044807de
         seed=args.seed,
         env_name=args.game,
         final_eval_only=args.final_eval_only,
