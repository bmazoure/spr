--- conflicted
+++ resolved
@@ -78,13 +78,9 @@
     def log_diagnostics(self, itr, eval_traj_infos, eval_time, prefix='Eval'):
         cum_steps = (itr + 1) * self.sampler.batch_size * self.world_size
         self.wandb_info = {'cum_steps': cum_steps}
-<<<<<<< HEAD
-        super().log_diagnostics(itr, eval_traj_infos, eval_time)
-=======
         with logger.tabular_prefix(prefix):
             self.prefix = prefix
             super().log_diagnostics(itr, eval_traj_infos, eval_time)
->>>>>>> 34ad406c
         wandb.log(self.wandb_info)
 
 
