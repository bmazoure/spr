--- conflicted
+++ resolved
@@ -19,7 +19,6 @@
     VecEnvWrapper
 )
 
-<<<<<<< HEAD
 from gym import Wrapper
 from gym.wrappers.time_limit import TimeLimit
 
@@ -131,77 +130,6 @@
     values.update({k: 0 for k in ntc._fields if k not in values})
     return ntc(**values)
 
-=======
-class RunningMeanStd(object):
-    # https://en.wikipedia.org/wiki/Algorithms_for_calculating_variance#Parallel_algorithm
-    def __init__(self, epsilon=1e-4, shape=()):
-        self.mean = np.zeros(shape, 'float64')
-        self.var = np.ones(shape, 'float64')
-        self.count = epsilon
-
-    def update(self, x):
-        batch_mean = np.mean(x, axis=0)
-        batch_var = np.var(x, axis=0)
-        batch_count = x.shape[0]
-        self.update_from_moments(batch_mean, batch_var, batch_count)
-
-    def update_from_moments(self, batch_mean, batch_var, batch_count):
-        self.mean, self.var, self.count = update_mean_var_count_from_moments(
-            self.mean, self.var, self.count, batch_mean, batch_var, batch_count)
-
-def update_mean_var_count_from_moments(mean, var, count, batch_mean, batch_var, batch_count):
-    delta = batch_mean - mean
-    tot_count = count + batch_count
-
-    new_mean = mean + delta * batch_count / tot_count
-    m_a = var * count
-    m_b = batch_var * batch_count
-    M2 = m_a + m_b + np.square(delta) * count * batch_count / tot_count
-    new_var = M2 / tot_count
-    new_count = tot_count
-
-    return new_mean, new_var, new_count
-
-class VecNormalize(VecEnvWrapper):
-    """
-    A vectorized wrapper that normalizes the observations
-    and returns from an environment.
-    """
-
-    def __init__(self, venv, ob=True, ret=True, clipob=10., cliprew=10., gamma=0.99, epsilon=1e-8, use_tf=False):
-        VecEnvWrapper.__init__(self, venv)
-        
-        self.ob_rms = RunningMeanStd(shape=self.observation_space.shape) if ob else None
-        self.ret_rms = RunningMeanStd(shape=()) if ret else None
-        self.clipob = clipob
-        self.cliprew = cliprew
-        self.ret = np.zeros(self.num_envs)
-        self.gamma = gamma
-        self.epsilon = epsilon
-
-    def step_wait(self):
-        obs, rews, news, infos = self.venv.step_wait()
-        self.ret = self.ret * self.gamma + rews
-        obs = self._obfilt(obs)
-        if self.ret_rms:
-            self.ret_rms.update(self.ret)
-            rews = np.clip(rews / np.sqrt(self.ret_rms.var + self.epsilon), -self.cliprew, self.cliprew)
-        self.ret[news] = 0.
-        return obs, rews, news, infos
-
-    def _obfilt(self, obs):
-        if self.ob_rms:
-            self.ob_rms.update(obs)
-            obs = np.clip((obs - self.ob_rms.mean) / np.sqrt(self.ob_rms.var + self.epsilon), -self.clipob, self.clipob)
-            return obs
-        else:
-            return obs
-
-    def reset(self):
-        self.ret = np.zeros(self.num_envs)
-        obs = self.venv.reset()
-        return self._obfilt(obs)
->>>>>>> 044807de
 
 class WarpFrame(gym.ObservationWrapper):
     def __init__(self, env, width=84, height=84, grayscale=True, dict_space_key=None):
