# Byte-compiled / optimized / DLL files
__pycache__/
*.py[cod]
*$py.class

# C extensions
*.so

# Distribution / packaging
.Python
build/
develop-eggs/
dist/
downloads/
eggs/
.eggs/
lib/
lib64/
parts/
sdist/
var/
wheels/
*.egg-info/
.installed.cfg
*.egg
MANIFEST

# PyInstaller
#  Usually these files are written by a python script from a template
#  before PyInstaller builds the exe, so as to inject date/other infos into it.
*.manifest
*.spec

# Installer logs
pip-log.txt
pip-delete-this-directory.txt

# Unit test / coverage reports
htmlcov/
.tox/
.coverage
.coverage.*
.cache
nosetests.xml
coverage.xml
*.cover
.hypothesis/
.pytest_cache/
tests

# Translations
*.mo
*.pot

# Django stuff:
*.log
local_settings.py
db.sqlite3

# Flask stuff:
instance/
.webassets-cache

# Scrapy stuff:
.scrapy

# Sphinx documentation
docs/_build/

# PyBuilder
target/

# Jupyter Notebook
.ipynb_checkpoints

# pyenv
.python-version

# celery beat schedule file
celerybeat-schedule

# SageMath parsed files
*.sage.py

# Environments
.env
.venv
env/
venv/
ENV/
env.bak/
venv.bak/

# Spyder project settings
.spyderproject
.spyproject

# Rope project settings
.ropeproject

# mkdocs documentation
/site

# mypy
.mypy_cache/

.idea
*.pt
tmp/
<<<<<<< HEAD
wandb/

# PHYRE directories
phyre
runs
results
=======
wandb
philly/
results/
>>>>>>> 9f1503d4
<|MERGE_RESOLUTION|>--- conflicted
+++ resolved
@@ -107,15 +107,6 @@
 .idea
 *.pt
 tmp/
-<<<<<<< HEAD
-wandb/
-
-# PHYRE directories
-phyre
-runs
-results
-=======
 wandb
 philly/
-results/
->>>>>>> 9f1503d4
+results/